--- conflicted
+++ resolved
@@ -164,16 +164,12 @@
         // Thread Name
         builder.append(':');
         builder.append(threadName);
-        builder.append(":");
+        builder.append(':');
 
         // Padding
-<<<<<<< HEAD
-        if (tagPadding != null)
-=======
         if (tagPadding == null)
             builder.append(' ');
         else
->>>>>>> 3b97a73c
         {
             int tagLen = name.length() + threadName.length() + 2;
             builder.append(tagPadding, 0, Math.max(1, tagPadding.length() - tagLen));
