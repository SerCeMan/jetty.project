//
// ========================================================================
// Copyright (c) 1995-2020 Mort Bay Consulting Pty Ltd and others.
//
// This program and the accompanying materials are made available under
// the terms of the Eclipse Public License 2.0 which is available at
// https://www.eclipse.org/legal/epl-2.0
//
// This Source Code may also be made available under the following
// Secondary Licenses when the conditions for such availability set
// forth in the Eclipse Public License, v. 2.0 are satisfied:
// the Apache License v2.0 which is available at
// https://www.apache.org/licenses/LICENSE-2.0
//
// SPDX-License-Identifier: EPL-2.0 OR Apache-2.0
// ========================================================================
//

package org.eclipse.jetty.io;

import java.io.IOException;
import java.nio.ByteBuffer;
import java.util.concurrent.TimeoutException;
import java.util.concurrent.atomic.AtomicReference;

import org.eclipse.jetty.util.BufferUtil;
import org.eclipse.jetty.util.Callback;
import org.eclipse.jetty.util.thread.Scheduler;
import org.slf4j.Logger;
import org.slf4j.LoggerFactory;

public abstract class AbstractEndPoint extends IdleTimeout implements EndPoint
{
    private static final Logger LOG = LoggerFactory.getLogger(AbstractEndPoint.class);

    private final AtomicReference<State> _state = new AtomicReference<>(State.OPEN);
    private final long _created = System.currentTimeMillis();
    private volatile Connection _connection;

    private final FillInterest _fillInterest = new FillInterest()
    {
        @Override
        protected void needsFillInterest() throws IOException
        {
            AbstractEndPoint.this.needsFillInterest();
        }
    };

    private final WriteFlusher _writeFlusher = new WriteFlusher(this)
    {
        @Override
        protected void onIncompleteFlush()
        {
            AbstractEndPoint.this.onIncompleteFlush();
        }
    };

    protected AbstractEndPoint(Scheduler scheduler)
    {
        super(scheduler);
    }

    protected final void shutdownInput()
    {
        if (LOG.isDebugEnabled())
            LOG.debug("shutdownInput {}", this);
        while (true)
        {
            State s = _state.get();
            switch (s)
            {
                case OPEN:
                    if (!_state.compareAndSet(s, State.ISHUTTING))
                        continue;
                    try
                    {
                        doShutdownInput();
                    }
                    finally
                    {
                        if (!_state.compareAndSet(State.ISHUTTING, State.ISHUT))
                        {
                            // If somebody else switched to CLOSED while we were ishutting,
                            // then we do the close for them
                            if (_state.get() == State.CLOSED)
                                doOnClose(null);
                            else
                                throw new IllegalStateException();
                        }
                    }
                    return;

                case ISHUTTING:  // Somebody else ishutting
                case ISHUT: // Already ishut
                    return;

                case OSHUTTING:
                    if (!_state.compareAndSet(s, State.CLOSED))
                        continue;
                    // The thread doing the OSHUT will close
                    return;

                case OSHUT:
                    if (!_state.compareAndSet(s, State.CLOSED))
                        continue;
                    // Already OSHUT so we close
                    doOnClose(null);
                    return;

                case CLOSED: // already closed
                    return;

                default:
                    throw new IllegalStateException(s.toString());
            }
        }
    }

    @Override
    public final void shutdownOutput()
    {
        if (LOG.isDebugEnabled())
            LOG.debug("shutdownOutput {}", this);
        while (true)
        {
            State s = _state.get();
            switch (s)
            {
                case OPEN:
                    if (!_state.compareAndSet(s, State.OSHUTTING))
                        continue;
                    try
                    {
                        doShutdownOutput();
                    }
                    finally
                    {
                        if (!_state.compareAndSet(State.OSHUTTING, State.OSHUT))
                        {
                            // If somebody else switched to CLOSED while we were oshutting,
                            // then we do the close for them
                            if (_state.get() == State.CLOSED)
                                doOnClose(null);
                            else
                                throw new IllegalStateException();
                        }
                    }
                    return;

                case ISHUTTING:
                    if (!_state.compareAndSet(s, State.CLOSED))
                        continue;
                    // The thread doing the ISHUT will close
                    return;

                case ISHUT:
                    if (!_state.compareAndSet(s, State.CLOSED))
                        continue;
                    // Already ISHUT so we close
                    doOnClose(null);
                    return;

                case OSHUTTING:  // Somebody else oshutting
                case OSHUT: // Already oshut
                    return;

                case CLOSED: // already closed
                    return;

                default:
                    throw new IllegalStateException(s.toString());
            }
        }
    }

    @Override
    public final void close()
    {
        if (LOG.isDebugEnabled())
            LOG.debug("close {}", this);
        close(null);
    }

    public final void close(Throwable failure)
    {
        if (LOG.isDebugEnabled())
            LOG.debug("close({}) {}", failure, this);
        while (true)
        {
            State s = _state.get();
            switch (s)
            {
                case OPEN:
                case ISHUT: // Already ishut
                case OSHUT: // Already oshut
                    if (!_state.compareAndSet(s, State.CLOSED))
                        continue;
                    doOnClose(failure);
                    return;

                case ISHUTTING: // Somebody else ishutting
                case OSHUTTING: // Somebody else oshutting
                    if (!_state.compareAndSet(s, State.CLOSED))
                        continue;
                    // The thread doing the IO SHUT will call doOnClose
                    return;

                case CLOSED: // already closed
                    return;

                default:
                    throw new IllegalStateException(s.toString());
            }
        }
    }

    protected void doShutdownInput()
    {
    }

    protected void doShutdownOutput()
    {
    }

    private void doOnClose(Throwable failure)
    {
        try
        {
            doClose();
        }
        finally
        {
            if (failure == null)
                onClose();
            else
                onClose(failure);
        }
    }

    protected void doClose()
    {
    }

    @Override
    public boolean isOutputShutdown()
    {
        switch (_state.get())
        {
            case CLOSED:
            case OSHUT:
            case OSHUTTING:
                return true;
            default:
                return false;
        }
    }

    @Override
    public boolean isInputShutdown()
    {
        switch (_state.get())
        {
            case CLOSED:
            case ISHUT:
            case ISHUTTING:
                return true;
            default:
                return false;
        }
    }

    @Override
    public boolean isOpen()
    {
        switch (_state.get())
        {
            case CLOSED:
                return false;
            default:
                return true;
        }
    }

    public void checkFlush() throws IOException
    {
        State s = _state.get();
        switch (s)
        {
            case OSHUT:
            case OSHUTTING:
            case CLOSED:
                throw new IOException(s.toString());
            default:
                break;
        }
    }

    public void checkFill() throws IOException
    {
        State s = _state.get();
        switch (s)
        {
            case ISHUT:
            case ISHUTTING:
            case CLOSED:
                throw new IOException(s.toString());
            default:
                break;
        }
    }

    @Override
    public long getCreatedTimeStamp()
    {
        return _created;
    }

    @Override
    public Connection getConnection()
    {
        return _connection;
    }

    @Override
    public void setConnection(Connection connection)
    {
        _connection = connection;
    }

    protected void reset()
    {
        _state.set(State.OPEN);
        _writeFlusher.onClose();
        _fillInterest.onClose();
    }

    @Override
    public void onOpen()
    {
        if (LOG.isDebugEnabled())
            LOG.debug("onOpen {}", this);
        if (_state.get() != State.OPEN)
            throw new IllegalStateException();
    }

    @Override
    public final void onClose()
    {
        onClose(null);
    }

    @Override
    public void onClose(Throwable failure)
    {
        super.onClose();
        if (failure == null)
        {
            _writeFlusher.onClose();
            _fillInterest.onClose();
        }
        else
        {
            _writeFlusher.onFail(failure);
            _fillInterest.onFail(failure);
        }
    }

    @Override
    public void fillInterested(Callback callback)
    {
        notIdle();
        _fillInterest.register(callback);
    }

    @Override
    public boolean tryFillInterested(Callback callback)
    {
        notIdle();
        return _fillInterest.tryRegister(callback);
    }

    @Override
    public boolean isFillInterested()
    {
        return _fillInterest.isInterested();
    }

    @Override
    public void write(Callback callback, ByteBuffer... buffers) throws IllegalStateException
    {
        _writeFlusher.write(callback, buffers);
    }

    protected abstract void onIncompleteFlush();

    protected abstract void needsFillInterest() throws IOException;

    public FillInterest getFillInterest()
    {
        return _fillInterest;
    }

    public WriteFlusher getWriteFlusher()
    {
        return _writeFlusher;
    }

    @Override
    protected void onIdleExpired(TimeoutException timeout)
    {
        Connection connection = _connection;
        if (connection != null && !connection.onIdleExpired())
            return;

        boolean outputShutdown = isOutputShutdown();
        boolean inputShutdown = isInputShutdown();
        boolean fillFailed = _fillInterest.onFail(timeout);
        boolean writeFailed = _writeFlusher.onFail(timeout);

        // If the endpoint is half closed and there was no fill/write handling, then close here.
        // This handles the situation where the connection has completed its close handling
        // and the endpoint is half closed, but the other party does not complete the close.
        // This perhaps should not check for half closed, however the servlet spec case allows
        // for a dispatched servlet or suspended request to extend beyond the connections idle
        // time.  So if this test would always close an idle endpoint that is not handled, then
        // we would need a mode to ignore timeouts for some HTTP states
        if (isOpen() && (outputShutdown || inputShutdown) && !(fillFailed || writeFailed))
            close();
        else
            LOG.debug("Ignored idle endpoint {}", this);
    }

    @Override
    public void upgrade(Connection newConnection)
    {
        Connection oldConnection = getConnection();

        ByteBuffer prefilled = (oldConnection instanceof Connection.UpgradeFrom)
            ? ((Connection.UpgradeFrom)oldConnection).onUpgradeFrom()
            : null;
        oldConnection.onClose(null);
        oldConnection.getEndPoint().setConnection(newConnection);

<<<<<<< HEAD
        if (LOG.isDebugEnabled())
            LOG.debug("{} upgrading from {} to {} with {}",
                this, oldConnection, newConnection, BufferUtil.toDetailString(prefilled));

        if (newConnection instanceof Connection.UpgradeTo)
            ((Connection.UpgradeTo)newConnection).onUpgradeTo(prefilled);
        else if (BufferUtil.hasContent(prefilled))
            throw new IllegalStateException("Cannot upgrade: " + newConnection + " does not implement " + Connection.UpgradeTo.class.getName());

=======
        if (BufferUtil.hasContent(buffer))
        {
            if (newConnection instanceof Connection.UpgradeTo)
                ((Connection.UpgradeTo)newConnection).onUpgradeTo(buffer);
            else
                throw new IllegalStateException("Cannot upgrade: " + newConnection + " does not implement " + Connection.UpgradeTo.class.getName());
        }
>>>>>>> f2c6b678
        newConnection.onOpen();
    }

    @Override
    public String toString()
    {
        return String.format("%s->%s", toEndPointString(), toConnectionString());
    }

    public String toEndPointString()
    {
        Class<?> c = getClass();
        String name = c.getSimpleName();
        while (name.length() == 0 && c.getSuperclass() != null)
        {
            c = c.getSuperclass();
            name = c.getSimpleName();
        }

        return String.format("%s@%h{l=%s,r=%s,%s,fill=%s,flush=%s,to=%d/%d}",
            name,
            this,
            getLocalAddress(),
            getRemoteAddress(),
            _state.get(),
            _fillInterest.toStateString(),
            _writeFlusher.toStateString(),
            getIdleFor(),
            getIdleTimeout());
    }

    public String toConnectionString()
    {
        Connection connection = getConnection();
        if (connection == null) // can happen during upgrade
            return "<null>";
        if (connection instanceof AbstractConnection)
            return ((AbstractConnection)connection).toConnectionString();
        return String.format("%s@%x", connection.getClass().getSimpleName(), connection.hashCode());
    }

    private enum State
    {
        OPEN, ISHUTTING, ISHUT, OSHUTTING, OSHUT, CLOSED
    }
}<|MERGE_RESOLUTION|>--- conflicted
+++ resolved
@@ -435,23 +435,16 @@
     {
         Connection oldConnection = getConnection();
 
-        ByteBuffer prefilled = (oldConnection instanceof Connection.UpgradeFrom)
+        ByteBuffer buffer = (oldConnection instanceof Connection.UpgradeFrom)
             ? ((Connection.UpgradeFrom)oldConnection).onUpgradeFrom()
             : null;
         oldConnection.onClose(null);
         oldConnection.getEndPoint().setConnection(newConnection);
 
-<<<<<<< HEAD
         if (LOG.isDebugEnabled())
             LOG.debug("{} upgrading from {} to {} with {}",
-                this, oldConnection, newConnection, BufferUtil.toDetailString(prefilled));
-
-        if (newConnection instanceof Connection.UpgradeTo)
-            ((Connection.UpgradeTo)newConnection).onUpgradeTo(prefilled);
-        else if (BufferUtil.hasContent(prefilled))
-            throw new IllegalStateException("Cannot upgrade: " + newConnection + " does not implement " + Connection.UpgradeTo.class.getName());
-
-=======
+                this, oldConnection, newConnection, BufferUtil.toDetailString(buffer));
+
         if (BufferUtil.hasContent(buffer))
         {
             if (newConnection instanceof Connection.UpgradeTo)
@@ -459,7 +452,7 @@
             else
                 throw new IllegalStateException("Cannot upgrade: " + newConnection + " does not implement " + Connection.UpgradeTo.class.getName());
         }
->>>>>>> f2c6b678
+
         newConnection.onOpen();
     }
 
