//
//  ========================================================================
//  Copyright (c) 1995-2012 Mort Bay Consulting Pty. Ltd.
//  ------------------------------------------------------------------------
//  All rights reserved. This program and the accompanying materials
//  are made available under the terms of the Eclipse Public License v1.0
//  and Apache License v2.0 which accompanies this distribution.
//
//      The Eclipse Public License is available at
//      http://www.eclipse.org/legal/epl-v10.html
//
//      The Apache License v2.0 is available at
//      http://www.opensource.org/licenses/apache2.0.php
//
//  You may elect to redistribute this code under either of these licenses.
//  ========================================================================
//

package org.eclipse.jetty.jndi.java;

import java.net.URL;
import java.net.URLClassLoader;
import java.util.HashMap;
import java.util.Hashtable;
import javax.naming.Context;
import javax.naming.InitialContext;
import javax.naming.LinkRef;
import javax.naming.Name;
import javax.naming.NameAlreadyBoundException;
import javax.naming.NameClassPair;
import javax.naming.NameNotFoundException;
import javax.naming.NamingEnumeration;
import javax.naming.NamingException;
import javax.naming.Reference;
import javax.naming.StringRefAddr;
import javax.naming.spi.ObjectFactory;

import org.eclipse.jetty.jndi.ContextFactory;
import org.eclipse.jetty.jndi.NamingContext;
import org.eclipse.jetty.jndi.local.localContextRoot;
import org.eclipse.jetty.util.log.Log;
import org.eclipse.jetty.util.log.Logger;
import org.junit.Test;

import static org.junit.Assert.assertEquals;
import static org.junit.Assert.assertTrue;
import static org.junit.Assert.fail;
import static org.junit.Assert.assertNotNull;
import static org.junit.Assert.assertNotSame;
/**
 *
 */
public class TestJNDI
{
    private static final Logger LOG = Log.getLogger(TestJNDI.class);

    static
    {
        // NamingUtil.__log.setDebugEnabled(true);
    }

    public static class MyObjectFactory implements ObjectFactory
    {
        public static String myString = "xxx";

        public Object getObjectInstance(Object obj, Name name, Context nameCtx, Hashtable environment) throws Exception
        {
            return myString;
        }

    }

    @Test
    public void testIt() throws Exception
    {
        //set up some classloaders
        Thread currentThread = Thread.currentThread();
        ClassLoader currentLoader = currentThread.getContextClassLoader();
        ClassLoader childLoader1 = new URLClassLoader(new URL[0], currentLoader);
        ClassLoader childLoader2 = new URLClassLoader(new URL[0], currentLoader);
        
        try
        {

            //Uncomment to aid with debug
            /*
            javaRootURLContext.getRoot().addListener(new NamingContext.Listener()
            {
                public void unbind(NamingContext ctx, Binding binding)
                {
                    System.err.println("java unbind "+binding+" from "+ctx.getName());
                }

                public Binding bind(NamingContext ctx, Binding binding)
                {
                    System.err.println("java bind "+binding+" to "+ctx.getName());
                    return binding;
                }
            });

            localContextRoot.getRoot().addListener(new NamingContext.Listener()
            {
                public void unbind(NamingContext ctx, Binding binding)
                {
                    System.err.println("local unbind "+binding+" from "+ctx.getName());
                }

                public Binding bind(NamingContext ctx, Binding binding)
                {
                    System.err.println("local bind "+binding+" to "+ctx.getName());
                    return binding;
                }
            });
            */


            //set the current thread's classloader
            currentThread.setContextClassLoader(childLoader1);

            InitialContext initCtxA = new InitialContext();
            initCtxA.bind ("blah", "123");
            assertEquals ("123", initCtxA.lookup("blah"));
            
            initCtxA.destroySubcontext("blah");
            try
            {
                initCtxA.lookup("blah");
                fail("context blah was not destroyed");
            }
            catch (NameNotFoundException e)
            {
                //expected
            }
            
            
            InitialContext initCtx = new InitialContext();
            Context sub0 = (Context)initCtx.lookup("java:");

            if(LOG.isDebugEnabled())LOG.debug("------ Looked up java: --------------");

            Name n = sub0.getNameParser("").parse("/red/green/");

            if(LOG.isDebugEnabled())LOG.debug("get(0)="+n.get(0));
            if(LOG.isDebugEnabled())LOG.debug("getPrefix(1)="+n.getPrefix(1));
            n = n.getSuffix(1);
            if(LOG.isDebugEnabled())LOG.debug("getSuffix(1)="+n);
            if(LOG.isDebugEnabled())LOG.debug("get(0)="+n.get(0));
            if(LOG.isDebugEnabled())LOG.debug("getPrefix(1)="+n.getPrefix(1));
            n = n.getSuffix(1);
            if(LOG.isDebugEnabled())LOG.debug("getSuffix(1)="+n);
            if(LOG.isDebugEnabled())LOG.debug("get(0)="+n.get(0));
            if(LOG.isDebugEnabled())LOG.debug("getPrefix(1)="+n.getPrefix(1));
            n = n.getSuffix(1);
            if(LOG.isDebugEnabled())LOG.debug("getSuffix(1)="+n);

            n = sub0.getNameParser("").parse("pink/purple/");
            if(LOG.isDebugEnabled())LOG.debug("get(0)="+n.get(0));
            if(LOG.isDebugEnabled())LOG.debug("getPrefix(1)="+n.getPrefix(1));
            n = n.getSuffix(1);
            if(LOG.isDebugEnabled())LOG.debug("getSuffix(1)="+n);
            if(LOG.isDebugEnabled())LOG.debug("get(0)="+n.get(0));
            if(LOG.isDebugEnabled())LOG.debug("getPrefix(1)="+n.getPrefix(1));

            NamingContext ncontext = (NamingContext)sub0;

            Name nn = ncontext.toCanonicalName(ncontext.getNameParser("").parse("/yellow/blue/"));
            LOG.debug(nn.toString());
            assertEquals (2, nn.size());

            nn = ncontext.toCanonicalName(ncontext.getNameParser("").parse("/yellow/blue"));
            LOG.debug(nn.toString());
            assertEquals (2, nn.size());

            nn = ncontext.toCanonicalName(ncontext.getNameParser("").parse("/"));
            if(LOG.isDebugEnabled())LOG.debug("/ parses as: "+nn+" with size="+nn.size());
            LOG.debug(nn.toString());
            assertEquals (1, nn.size());

            nn = ncontext.toCanonicalName(ncontext.getNameParser("").parse(""));
            LOG.debug(nn.toString());
            assertEquals (0, nn.size());

            Context fee = ncontext.createSubcontext("fee");
            fee.bind ("fi", "88");
            assertEquals("88", initCtxA.lookup("java:/fee/fi"));
            assertEquals("88", initCtxA.lookup("java:/fee/fi/"));
            assertTrue (initCtxA.lookup("java:/fee/") instanceof javax.naming.Context);

            try
            {
                Context sub1 = sub0.createSubcontext ("comp");
                fail("Comp should already be bound");
            }
            catch (NameAlreadyBoundException e)
            {
                //expected exception
            }

            //check bindings at comp
            Context sub1 = (Context)initCtx.lookup("java:comp");

            Context sub2 = sub1.createSubcontext ("env");

            initCtx.bind ("java:comp/env/rubbish", "abc");
            assertEquals ("abc", initCtx.lookup("java:comp/env/rubbish"));

            //check binding LinkRefs
            LinkRef link = new LinkRef ("java:comp/env/rubbish");
            initCtx.bind ("java:comp/env/poubelle", link);
            assertEquals ("abc", initCtx.lookup("java:comp/env/poubelle"));

            //check binding References
            StringRefAddr addr = new StringRefAddr("blah", "myReferenceable");
            Reference ref = new Reference (java.lang.String.class.getName(),
                    addr,
                    MyObjectFactory.class.getName(),
                    null);

            initCtx.bind ("java:comp/env/quatsch", ref);
            assertEquals (MyObjectFactory.myString, initCtx.lookup("java:comp/env/quatsch"));

            //test binding something at java:
            Context sub3 = initCtx.createSubcontext("java:zero");
            initCtx.bind ("java:zero/one", "ONE");
            assertEquals ("ONE", initCtx.lookup("java:zero/one"));

            //change the current thread's classloader to check distinct naming
            currentThread.setContextClassLoader(childLoader2);

            Context otherSub1 = (Context)initCtx.lookup("java:comp");
            assertTrue (!(sub1 == otherSub1));
            try
            {
                initCtx.lookup("java:comp/env/rubbish");
                fail("env should not exist for this classloader");
            }
            catch (NameNotFoundException e)
            {
                //expected
            }

            //put the thread's classloader back
            currentThread.setContextClassLoader(childLoader1);

            //test rebind with existing binding
            initCtx.rebind("java:comp/env/rubbish", "xyz");
            assertEquals ("xyz", initCtx.lookup("java:comp/env/rubbish"));

            //test rebind with no existing binding
            initCtx.rebind ("java:comp/env/mullheim", "hij");
            assertEquals ("hij", initCtx.lookup("java:comp/env/mullheim"));

            //test that the other bindings are already there
            assertEquals ("xyz", initCtx.lookup("java:comp/env/poubelle"));

            //test java:/comp/env/stuff
            assertEquals ("xyz", initCtx.lookup("java:/comp/env/poubelle/"));

            //test list Names
            NamingEnumeration nenum = initCtx.list ("java:comp/env");
            HashMap results = new HashMap();
            while (nenum.hasMore())
            {
                NameClassPair ncp = (NameClassPair)nenum.next();
                results.put (ncp.getName(), ncp.getClassName());
            }

            assertEquals (4, results.size());

            assertEquals ("java.lang.String", results.get("rubbish"));
            assertEquals ("javax.naming.LinkRef", results.get("poubelle"));
            assertEquals ("java.lang.String", results.get("mullheim"));
            assertEquals ("javax.naming.Reference", results.get("quatsch"));

            //test list Bindings
            NamingEnumeration benum = initCtx.list("java:comp/env");
            assertEquals (4, results.size());

            //test NameInNamespace
            assertEquals ("comp/env", sub2.getNameInNamespace());

            //test close does nothing
            Context closeCtx = (Context)initCtx.lookup("java:comp/env");
            closeCtx.close();


            //test what happens when you close an initial context
            InitialContext closeInit = new InitialContext();
            closeInit.close();

            //check locking the context
            Context ectx = (Context)initCtx.lookup("java:comp");
            ectx.bind("crud", "xxx");
            ectx.addToEnvironment("org.eclipse.jndi.immutable", "TRUE");
            assertEquals ("xxx", initCtx.lookup("java:comp/crud"));
            try
            {
                ectx.bind("crud2", "xxx2");
            }
            catch (NamingException ne)
            {
                //expected failure to modify immutable context
            }
<<<<<<< HEAD

            System.err.println("java:"+javaRootURLContext.getRoot().dump());
            System.err.println("local:"+localContextRoot.getRoot().dump());

=======
            
>>>>>>> 7625f0b8
            //test what happens when you close an initial context that was used
            initCtx.close();
        }
        finally
        {
            //make some effort to clean up
            InitialContext ic = new InitialContext();
            Context java = (Context)ic.lookup("java:");
            java.destroySubcontext("zero");
            java.destroySubcontext("fee");
            currentThread.setContextClassLoader(childLoader1);
            Context comp = (Context)ic.lookup("java:comp");
            comp.destroySubcontext("env");
            comp.unbind("crud");
            comp.unbind("crud2");
        }
    }
    
    
    @Test
    public void testParent()
    throws Exception
    {
        //set up some classloaders
        Thread currentThread = Thread.currentThread();
        ClassLoader parentLoader = currentThread.getContextClassLoader();
        ClassLoader childLoader1 = new URLClassLoader(new URL[0], parentLoader);
        
        try
        {
            //Test creating a comp for the parent loader does not leak to child
            InitialContext initCtx = new InitialContext();
            Context comp = (Context)initCtx.lookup("java:comp");
            assertNotNull(comp);
            
            Context env = (Context)comp.createSubcontext("env");
            assertNotNull(env);
            
            env.bind("foo", "aaabbbcccddd");
            assertEquals("aaabbbcccddd", (String)initCtx.lookup("java:comp/env/foo"));
            
            //Change to child loader
            currentThread.setContextClassLoader(childLoader1);
            comp = (Context)initCtx.lookup("java:comp");
            
            Context childEnv = (Context)comp.createSubcontext("env");
            assertNotSame(env, childEnv);
            
            childEnv.bind("foo", "eeefffggghhh");
            assertEquals("eeefffggghhh", (String)initCtx.lookup("java:comp/env/foo"));
            
            //Change back to parent
            currentThread.setContextClassLoader(parentLoader);
            assertEquals("aaabbbcccddd", (String)initCtx.lookup("java:comp/env/foo"));
            
            
        }
        finally
        {
            //make some effort to clean up
            InitialContext ic = new InitialContext();
            currentThread.setContextClassLoader(parentLoader);
            Context comp = (Context)ic.lookup("java:comp");
            comp.destroySubcontext("env");
            
            currentThread.setContextClassLoader(childLoader1);
            comp = (Context)ic.lookup("java:comp");
            comp.destroySubcontext("env");
         
         
        }
    }
}<|MERGE_RESOLUTION|>--- conflicted
+++ resolved
@@ -301,14 +301,8 @@
             {
                 //expected failure to modify immutable context
             }
-<<<<<<< HEAD
-
-            System.err.println("java:"+javaRootURLContext.getRoot().dump());
-            System.err.println("local:"+localContextRoot.getRoot().dump());
-
-=======
-            
->>>>>>> 7625f0b8
+            
+
             //test what happens when you close an initial context that was used
             initCtx.close();
         }
