--- conflicted
+++ resolved
@@ -97,15 +97,6 @@
 
             // Read frame (hopefully text frame)
             IncomingFramesCapture capture = client.readFrames(4,TimeUnit.MILLISECONDS,500);
-<<<<<<< HEAD
-            WebSocketFrame tf = capture.getFrames().poll();
-            Assert.assertThat("Parameter Map[snack]",tf.getPayloadAsUTF8(),is("[cashews]"));
-            tf = capture.getFrames().poll();
-            Assert.assertThat("Parameter Map[amount]",tf.getPayloadAsUTF8(),is("[handful]"));
-            tf = capture.getFrames().poll();
-            Assert.assertThat("Parameter Map[brand]",tf.getPayloadAsUTF8(),is("[off]"));
-            tf = capture.getFrames().poll();
-=======
             Queue<WebSocketFrame> frames = capture.getFrames();
             WebSocketFrame tf = frames.poll();
             Assert.assertThat("Parameter Map[snack]",tf.getPayloadAsUTF8(),is("[cashews]"));
@@ -114,7 +105,6 @@
             tf = frames.poll();
             Assert.assertThat("Parameter Map[brand]",tf.getPayloadAsUTF8(),is("[off]"));
             tf = frames.poll();
->>>>>>> 355c682f
             Assert.assertThat("Parameter Map[cost]",tf.getPayloadAsUTF8(),is("<null>"));
         }
         finally
