<?xml version="1.0" encoding="UTF-8"?>
<project xmlns="http://maven.apache.org/POM/4.0.0" xmlns:xsi="http://www.w3.org/2001/XMLSchema-instance" xsi:schemaLocation="http://maven.apache.org/POM/4.0.0 http://maven.apache.org/maven-v4_0_0.xsd">
  <parent>
    <groupId>org.eclipse.jetty</groupId>
    <artifactId>jetty-project</artifactId>
    <version>10.0.0-SNAPSHOT</version>
  </parent>

  <modelVersion>4.0.0</modelVersion>
  <groupId>org.eclipse.jetty</groupId>
  <artifactId>infinispan-parent</artifactId>
  <packaging>pom</packaging>
  <name>Jetty :: Infinispan</name>

  <properties>
    <bundle-symbolic-name>${project.groupId}.infinispan</bundle-symbolic-name>
  </properties>
<<<<<<< HEAD
  <build>
    <defaultGoal>install</defaultGoal>
    <plugins>
      <plugin>
        <groupId>org.apache.maven.plugins</groupId>
        <artifactId>maven-assembly-plugin</artifactId>
        <executions>
          <execution>
            <phase>package</phase>
            <goals>
              <goal>single</goal>
            </goals>
            <configuration>
              <descriptorRefs>
                <descriptorRef>config</descriptorRef>
              </descriptorRefs>
            </configuration>
          </execution>
        </executions>
      </plugin>
    </plugins>
  </build>
  <dependencies>
    <dependency>
         <groupId>org.infinispan</groupId>
         <artifactId>infinispan-core</artifactId>
         <version>${infinispan.version}</version>
    </dependency>
    <dependency>
         <groupId>org.infinispan.protostream</groupId>
         <artifactId>protostream</artifactId>
         <version>4.2.2.Final</version>
    </dependency>
    <dependency>
       <groupId>org.eclipse.jetty</groupId>
       <artifactId>jetty-server</artifactId>
       <version>${project.version}</version>
    </dependency>
    <dependency>
      <groupId>org.infinispan</groupId>
      <artifactId>infinispan-client-hotrod</artifactId>
      <version>${infinispan.version}</version>
      <scope>provided</scope>
    </dependency>
    <dependency>
      <groupId>org.jboss.logging</groupId>
      <artifactId>jboss-logging</artifactId>
    </dependency>
    <dependency>
      <groupId>org.infinispan</groupId>
      <artifactId>infinispan-remote-query-client</artifactId>
      <version>${infinispan.version}</version>
      <scope>provided</scope>
    </dependency>
  </dependencies>
=======
  <modules>
    <module>infinispan-common</module>
    <module>infinispan-embedded</module>
    <module>infinispan-remote</module>
    <module>infinispan-embedded-query</module>
    <module>infinispan-remote-query</module>
  </modules>

>>>>>>> b6809f55
</project><|MERGE_RESOLUTION|>--- conflicted
+++ resolved
@@ -15,63 +15,6 @@
   <properties>
     <bundle-symbolic-name>${project.groupId}.infinispan</bundle-symbolic-name>
   </properties>
-<<<<<<< HEAD
-  <build>
-    <defaultGoal>install</defaultGoal>
-    <plugins>
-      <plugin>
-        <groupId>org.apache.maven.plugins</groupId>
-        <artifactId>maven-assembly-plugin</artifactId>
-        <executions>
-          <execution>
-            <phase>package</phase>
-            <goals>
-              <goal>single</goal>
-            </goals>
-            <configuration>
-              <descriptorRefs>
-                <descriptorRef>config</descriptorRef>
-              </descriptorRefs>
-            </configuration>
-          </execution>
-        </executions>
-      </plugin>
-    </plugins>
-  </build>
-  <dependencies>
-    <dependency>
-         <groupId>org.infinispan</groupId>
-         <artifactId>infinispan-core</artifactId>
-         <version>${infinispan.version}</version>
-    </dependency>
-    <dependency>
-         <groupId>org.infinispan.protostream</groupId>
-         <artifactId>protostream</artifactId>
-         <version>4.2.2.Final</version>
-    </dependency>
-    <dependency>
-       <groupId>org.eclipse.jetty</groupId>
-       <artifactId>jetty-server</artifactId>
-       <version>${project.version}</version>
-    </dependency>
-    <dependency>
-      <groupId>org.infinispan</groupId>
-      <artifactId>infinispan-client-hotrod</artifactId>
-      <version>${infinispan.version}</version>
-      <scope>provided</scope>
-    </dependency>
-    <dependency>
-      <groupId>org.jboss.logging</groupId>
-      <artifactId>jboss-logging</artifactId>
-    </dependency>
-    <dependency>
-      <groupId>org.infinispan</groupId>
-      <artifactId>infinispan-remote-query-client</artifactId>
-      <version>${infinispan.version}</version>
-      <scope>provided</scope>
-    </dependency>
-  </dependencies>
-=======
   <modules>
     <module>infinispan-common</module>
     <module>infinispan-embedded</module>
@@ -80,5 +23,4 @@
     <module>infinispan-remote-query</module>
   </modules>
 
->>>>>>> b6809f55
 </project>