<?xml version="1.0" encoding="UTF-8"?>
<project xmlns="http://maven.apache.org/POM/4.0.0" xmlns:xsi="http://www.w3.org/2001/XMLSchema-instance" xsi:schemaLocation="http://maven.apache.org/POM/4.0.0 http://maven.apache.org/xsd/maven-4.0.0.xsd">
    <parent>
        <groupId>org.eclipse.jetty</groupId>
        <artifactId>jetty-project</artifactId>
        <version>9.1.4-SNAPSHOT</version>
    </parent>

    <modelVersion>4.0.0</modelVersion>
    <groupId>org.eclipse.jetty.spdy</groupId>
    <artifactId>spdy-parent</artifactId>
    <packaging>pom</packaging>
    <name>Jetty :: SPDY :: Parent</name>
    <url>http://www.eclipse.org/jetty</url>

    <modules>
        <module>spdy-core</module>
        <module>spdy-client</module>
        <module>spdy-server</module>
        <module>spdy-http-common</module>
        <module>spdy-http-server</module>
        <module>spdy-http-client-transport</module>
        <module>spdy-alpn-tests</module>
        <module>spdy-example-webapp</module>
    </modules>

    <profiles>
        <profile>
            <id>jdk7-npn</id>
            <activation>
                <jdk>[1.7,1.8)</jdk>
            </activation>
            <modules>
                <module>spdy-npn-tests</module>
            </modules>
        </profile>
    </profiles>

    <build>
        <plugins>
            <plugin>
                <artifactId>maven-pmd-plugin</artifactId>
                <configuration>
                    <skip>true</skip>
                </configuration>
            </plugin>
            <plugin>
                <groupId>org.apache.felix</groupId>
                <artifactId>maven-bundle-plugin</artifactId>
                <extensions>true</extensions>
                <executions>
                    <execution>
                        <goals>
                            <goal>manifest</goal>
                        </goals>
                        <configuration>
                            <instructions>
                                <Export-Package>org.eclipse.jetty.spdy.*;version="9.1"</Export-Package>
                                <Import-Package>org.eclipse.jetty.*;version="[9.0,10.0)",*</Import-Package>
                                <_nouses>true</_nouses>
                            </instructions>
                          </configuration>
                       </execution>
                  </executions>
            </plugin>
            <plugin>
              <groupId>org.apache.maven.plugins</groupId>
              <artifactId>maven-jar-plugin</artifactId>
              <configuration>
                  <archive>
                      <manifestFile>${project.build.outputDirectory}/META-INF/MANIFEST.MF</manifestFile>
                  </archive>
              </configuration>
            </plugin>
        </plugins>
    </build>

<<<<<<< HEAD
    <profiles>
        <profile>
            <id>jdk7-npn</id>
            <activation>
                <jdk>[1.7,1.8)</jdk>
            </activation>
            <modules>
                <module>spdy-npn-tests</module>
            </modules>
        </profile>
    </profiles>
=======
    <dependencies>
        <dependency>
            <groupId>org.eclipse.jetty.toolchain</groupId>
            <artifactId>jetty-test-helper</artifactId>
            <scope>test</scope>
        </dependency>
    </dependencies>
>>>>>>> b994db69

</project><|MERGE_RESOLUTION|>--- conflicted
+++ resolved
@@ -75,19 +75,6 @@
         </plugins>
     </build>
 
-<<<<<<< HEAD
-    <profiles>
-        <profile>
-            <id>jdk7-npn</id>
-            <activation>
-                <jdk>[1.7,1.8)</jdk>
-            </activation>
-            <modules>
-                <module>spdy-npn-tests</module>
-            </modules>
-        </profile>
-    </profiles>
-=======
     <dependencies>
         <dependency>
             <groupId>org.eclipse.jetty.toolchain</groupId>
@@ -95,6 +82,5 @@
             <scope>test</scope>
         </dependency>
     </dependencies>
->>>>>>> b994db69
 
 </project>