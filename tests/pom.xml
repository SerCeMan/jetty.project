<?xml version="1.0" encoding="UTF-8"?>
<!-- 
// ========================================================================
// Copyright (c) Webtide LLC
// 
// All rights reserved. This program and the accompanying materials
// are made available under the terms of the Eclipse Public License v1.0
// and Apache License v2.0 which accompanies this distribution.
//
// The Eclipse Public License is available at 
// http://www.eclipse.org/legal/epl-v10.html
//
// The Apache License v2.0 is available at
// http://www.apache.org/licenses/LICENSE-2.0.txt
//
// You may elect to redistribute this code under either of these licenses. 
// ========================================================================
 -->
<project xmlns="http://maven.apache.org/POM/4.0.0" xmlns:xsi="http://www.w3.org/2001/XMLSchema-instance" xsi:schemaLocation="http://maven.apache.org/POM/4.0.0 http://maven.apache.org/maven-v4_0_0.xsd">
  <modelVersion>4.0.0</modelVersion>
  <parent>
    <groupId>org.eclipse.jetty</groupId>
    <artifactId>jetty-project</artifactId>
<<<<<<< HEAD
    <version>7.1.0.RC0</version>
=======
    <version>7.1.0.RC1-SNAPSHOT</version>
>>>>>>> 7b085124
  </parent>
  <groupId>org.eclipse.jetty.tests</groupId>
  <artifactId>tests-parent</artifactId>
  <name>Jetty Tests :: Parent</name>
  <packaging>pom</packaging>
  <build>
    <plugins>
      <plugin>
        <groupId>org.apache.maven.plugins</groupId>
        <artifactId>maven-deploy-plugin</artifactId>
        <configuration>
          <!-- DO NOT DEPLOY (or Release) -->
          <skip>true</skip>
        </configuration>
      </plugin>
    </plugins>
  </build>
  <modules>
    <module>test-integration</module>
    <module>test-webapps</module>
    <module>test-sessions</module>
  </modules>
</project><|MERGE_RESOLUTION|>--- conflicted
+++ resolved
@@ -21,11 +21,7 @@
   <parent>
     <groupId>org.eclipse.jetty</groupId>
     <artifactId>jetty-project</artifactId>
-<<<<<<< HEAD
     <version>7.1.0.RC0</version>
-=======
-    <version>7.1.0.RC1-SNAPSHOT</version>
->>>>>>> 7b085124
   </parent>
   <groupId>org.eclipse.jetty.tests</groupId>
   <artifactId>tests-parent</artifactId>
