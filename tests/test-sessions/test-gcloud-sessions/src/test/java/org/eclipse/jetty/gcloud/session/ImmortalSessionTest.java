--- conflicted
+++ resolved
@@ -45,11 +45,7 @@
     @Override
     public AbstractTestServer createServer(int port, int maxInactiveMs, int scavengeMs,int evictionPolicy)
     {
-<<<<<<< HEAD
-       return new GCloudTestServer(port, maxInactiveMs, scavengeMs, evictionPolicy, _testSupport.getConfiguration());
-=======
-       return new GCloudTestServer(port, port, scavengeMs, GCloudTestSuite.__testSupport.getConfiguration());
->>>>>>> 67f8a96e
+       return new GCloudTestServer(port, maxInactiveMs, scavengeMs, evictionPolicy, GCloudTestSuite.__testSupport.getConfiguration());
     }
 
     @Test
