//
// ========================================================================
// Copyright (c) 1995-2020 Mort Bay Consulting Pty Ltd and others.
//
// This program and the accompanying materials are made available under
// the terms of the Eclipse Public License 2.0 which is available at
// https://www.eclipse.org/legal/epl-2.0
//
// This Source Code may also be made available under the following
// Secondary Licenses when the conditions for such availability set
// forth in the Eclipse Public License, v. 2.0 are satisfied:
// the Apache License v2.0 which is available at
// https://www.apache.org/licenses/LICENSE-2.0
//
// SPDX-License-Identifier: EPL-2.0 OR Apache-2.0
// ========================================================================
//

package org.eclipse.jetty.security;

import java.io.IOException;
import java.security.Principal;
import java.util.ArrayList;
import java.util.Collection;
import java.util.Enumeration;
import java.util.HashMap;
import java.util.Iterator;
import java.util.List;
import java.util.Map;
import java.util.ServiceConfigurationError;
import java.util.ServiceLoader;
import java.util.Set;
import javax.servlet.ServletException;
import javax.servlet.http.HttpServletRequest;
import javax.servlet.http.HttpServletResponse;

import org.eclipse.jetty.security.authentication.DeferredAuthentication;
import org.eclipse.jetty.server.Authentication;
import org.eclipse.jetty.server.Handler;
import org.eclipse.jetty.server.Request;
import org.eclipse.jetty.server.Response;
import org.eclipse.jetty.server.UserIdentity;
import org.eclipse.jetty.server.handler.ContextHandler;
import org.eclipse.jetty.server.handler.ContextHandler.Context;
import org.eclipse.jetty.server.handler.HandlerWrapper;
import org.eclipse.jetty.util.TypeUtil;
import org.eclipse.jetty.util.component.DumpableCollection;
import org.slf4j.Logger;
import org.slf4j.LoggerFactory;

/**
 * Abstract SecurityHandler.
 * <p>
 * Select and apply an {@link Authenticator} to a request.
 * <p>
 * The Authenticator may either be directly set on the handler
 * or will be create during {@link #start()} with a call to
 * either the default or set AuthenticatorFactory.
 * <p>
 * SecurityHandler has a set of initparameters that are used by the
 * Authentication.Configuration. At startup, any context init parameters
 * that start with "org.eclipse.jetty.security." that do not have
 * values in the SecurityHandler init parameters, are copied.
 */
public abstract class SecurityHandler extends HandlerWrapper implements Authenticator.AuthConfiguration
{
    private static final Logger LOG = LoggerFactory.getLogger(SecurityHandler.class);
    private static final List<Authenticator.Factory> __knownAuthenticatorFactories = new ArrayList<>();

    private boolean _checkWelcomeFiles = false;
    private Authenticator _authenticator;
    private Authenticator.Factory _authenticatorFactory;
    private String _realmName;
    private String _authMethod;
    private final Map<String, String> _initParameters = new HashMap<>();
    private LoginService _loginService;
    private IdentityService _identityService;
    private boolean _renewSession = true;

    static
    {
<<<<<<< HEAD
        TypeUtil.serviceStream(ServiceLoader.load(Authenticator.Factory.class))
            .forEach(__knownAuthenticatorFactories::add);
=======
        Iterator<Authenticator.Factory> serviceLoaderIterator = ServiceLoader.load(Authenticator.Factory.class).iterator();
        while (true)
        {
            try
            {
                if (!serviceLoaderIterator.hasNext())
                    break;
                __knownAuthenticatorFactories.add(serviceLoaderIterator.next());
            }
            catch (ServiceConfigurationError error)
            {
                LOG.warn("Error while loading AuthenticatorFactory with ServiceLoader", error);
            }
        }

>>>>>>> fb909057
        __knownAuthenticatorFactories.add(new DefaultAuthenticatorFactory());
    }

    protected SecurityHandler()
    {
        addBean(new DumpableCollection("knownAuthenticatorFactories", __knownAuthenticatorFactories));
    }

    /**
     * Get the identityService.
     *
     * @return the identityService
     */
    @Override
    public IdentityService getIdentityService()
    {
        return _identityService;
    }

    /**
     * Set the identityService.
     *
     * @param identityService the identityService to set
     */
    public void setIdentityService(IdentityService identityService)
    {
        if (isStarted())
            throw new IllegalStateException("Started");
        updateBean(_identityService, identityService);
        _identityService = identityService;
    }

    /**
     * Get the loginService.
     *
     * @return the loginService
     */
    @Override
    public LoginService getLoginService()
    {
        return _loginService;
    }

    /**
     * Set the loginService.
     *
     * @param loginService the loginService to set
     */
    public void setLoginService(LoginService loginService)
    {
        if (isStarted())
            throw new IllegalStateException("Started");
        updateBean(_loginService, loginService);
        _loginService = loginService;
    }

    public Authenticator getAuthenticator()
    {
        return _authenticator;
    }

    /**
     * Set the authenticator.
     *
     * @param authenticator the authenticator
     * @throws IllegalStateException if the SecurityHandler is running
     */
    public void setAuthenticator(Authenticator authenticator)
    {
        if (isStarted())
            throw new IllegalStateException("Started");
        updateBean(_authenticator, authenticator);
        _authenticator = authenticator;
        if (_authenticator != null)
            _authMethod = _authenticator.getAuthMethod();
    }

    /**
     * @return the authenticatorFactory
     */
    public Authenticator.Factory getAuthenticatorFactory()
    {
        return _authenticatorFactory;
    }

    /**
     * @param authenticatorFactory the authenticatorFactory to set
     * @throws IllegalStateException if the SecurityHandler is running
     */
    public void setAuthenticatorFactory(Authenticator.Factory authenticatorFactory)
    {
        if (isRunning())
            throw new IllegalStateException("running");
        updateBean(_authenticatorFactory, authenticatorFactory);
        _authenticatorFactory = authenticatorFactory;
    }

    /**
     * @return the list of discovered authenticatorFactories
     */
    public List<Authenticator.Factory> getKnownAuthenticatorFactories()
    {
        return __knownAuthenticatorFactories;
    }

    /**
     * @return the realmName
     */
    @Override
    public String getRealmName()
    {
        return _realmName;
    }

    /**
     * @param realmName the realmName to set
     * @throws IllegalStateException if the SecurityHandler is running
     */
    public void setRealmName(String realmName)
    {
        if (isRunning())
            throw new IllegalStateException("running");
        _realmName = realmName;
    }

    /**
     * @return the authMethod
     */
    @Override
    public String getAuthMethod()
    {
        return _authMethod;
    }

    /**
     * @param authMethod the authMethod to set
     * @throws IllegalStateException if the SecurityHandler is running
     */
    public void setAuthMethod(String authMethod)
    {
        if (isRunning())
            throw new IllegalStateException("running");
        _authMethod = authMethod;
    }

    /**
     * @return True if forwards to welcome files are authenticated
     */
    public boolean isCheckWelcomeFiles()
    {
        return _checkWelcomeFiles;
    }

    /**
     * @param authenticateWelcomeFiles True if forwards to welcome files are
     * authenticated
     * @throws IllegalStateException if the SecurityHandler is running
     */
    public void setCheckWelcomeFiles(boolean authenticateWelcomeFiles)
    {
        if (isRunning())
            throw new IllegalStateException("running");
        _checkWelcomeFiles = authenticateWelcomeFiles;
    }

    @Override
    public String getInitParameter(String key)
    {
        return _initParameters.get(key);
    }

    @Override
    public Set<String> getInitParameterNames()
    {
        return _initParameters.keySet();
    }

    /**
     * Set an initialization parameter.
     *
     * @param key the init key
     * @param value the init value
     * @return previous value
     * @throws IllegalStateException if the SecurityHandler is started
     */
    public String setInitParameter(String key, String value)
    {
        if (isStarted())
            throw new IllegalStateException("started");
        return _initParameters.put(key, value);
    }

    protected LoginService findLoginService() throws Exception
    {
        Collection<LoginService> list = getServer().getBeans(LoginService.class);
        LoginService service = null;
        String realm = getRealmName();
        if (realm != null)
        {
            for (LoginService s : list)
            {
                if (s.getName() != null && s.getName().equals(realm))
                {
                    service = s;
                    break;
                }
            }
        }
        else if (list.size() == 1)
            service = list.iterator().next();

        return service;
    }

    protected IdentityService findIdentityService()
    {
        return getServer().getBean(IdentityService.class);
    }

    /**
     *
     */
    @Override
    protected void doStart()
        throws Exception
    {
        // copy security init parameters
        ContextHandler.Context context = ContextHandler.getCurrentContext();
        if (context != null)
        {
            Enumeration<String> names = context.getInitParameterNames();
            while (names != null && names.hasMoreElements())
            {
                String name = names.nextElement();
                if (name.startsWith("org.eclipse.jetty.security.") &&
                    getInitParameter(name) == null)
                    setInitParameter(name, context.getInitParameter(name));
            }
        }

        // complicated resolution of login and identity service to handle
        // many different ways these can be constructed and injected.

        if (_loginService == null)
        {
            setLoginService(findLoginService());
            if (_loginService != null)
                unmanage(_loginService);
        }

        if (_identityService == null)
        {
            if (_loginService != null)
                setIdentityService(_loginService.getIdentityService());

            if (_identityService == null)
                setIdentityService(findIdentityService());

            if (_identityService == null)
            {
                if (_realmName != null)
                {
                    setIdentityService(new DefaultIdentityService());
                    manage(_identityService);
                }
            }
            else
                unmanage(_identityService);
        }

        if (_loginService != null)
        {
            if (_loginService.getIdentityService() == null)
                _loginService.setIdentityService(_identityService);
            else if (_loginService.getIdentityService() != _identityService)
                throw new IllegalStateException("LoginService has different IdentityService to " + this);
        }

        if (_authenticator == null && _identityService != null)
        {
            // If someone has set an authenticator factory only use that, otherwise try the list of discovered factories.
            if (_authenticatorFactory != null)
            {
                Authenticator authenticator = _authenticatorFactory.getAuthenticator(getServer(), ContextHandler.getCurrentContext(),
                    this, _identityService, _loginService);

                if (authenticator != null)
                {
                    if (LOG.isDebugEnabled())
                        LOG.debug("Created authenticator {} with {}", authenticator, _authenticatorFactory);

                    setAuthenticator(authenticator);
                }
            }
            else
            {
                for (Authenticator.Factory factory : getKnownAuthenticatorFactories())
                {
                    Authenticator authenticator = factory.getAuthenticator(getServer(), ContextHandler.getCurrentContext(),
                        this, _identityService, _loginService);

                    if (authenticator != null)
                    {
                        if (LOG.isDebugEnabled())
                            LOG.debug("Created authenticator {} with {}", authenticator, factory);

                        setAuthenticator(authenticator);
                        break;
                    }
                }
            }
        }

        if (_authenticator != null)
            _authenticator.setConfiguration(this);
        else if (_realmName != null)
        {
            LOG.warn("No Authenticator for " + this);
            throw new IllegalStateException("No Authenticator");
        }

        super.doStart();
    }

    @Override

    protected void doStop() throws Exception
    {
        //if we discovered the services (rather than had them explicitly configured), remove them.
        if (!isManaged(_identityService))
        {
            removeBean(_identityService);
            _identityService = null;
        }

        if (!isManaged(_loginService))
        {
            removeBean(_loginService);
            _loginService = null;
        }

        super.doStop();
    }

    protected boolean checkSecurity(Request request)
    {
        switch (request.getDispatcherType())
        {
            case REQUEST:
            case ASYNC:
                return true;
            case FORWARD:
                if (isCheckWelcomeFiles() && request.getAttribute("org.eclipse.jetty.server.welcome") != null)
                {
                    request.removeAttribute("org.eclipse.jetty.server.welcome");
                    return true;
                }
                return false;
            default:
                return false;
        }
    }

    @Override
    public boolean isSessionRenewedOnAuthentication()
    {
        return _renewSession;
    }

    /**
     * Set renew the session on Authentication.
     * <p>
     * If set to true, then on authentication, the session associated with a reqeuest is invalidated and replaced with a new session.
     *
     * @param renew true to renew the authentication on session
     * @see org.eclipse.jetty.security.Authenticator.AuthConfiguration#isSessionRenewedOnAuthentication()
     */
    public void setSessionRenewedOnAuthentication(boolean renew)
    {
        _renewSession = renew;
    }

    /*
     * @see org.eclipse.jetty.server.Handler#handle(java.lang.String,
     *      javax.servlet.http.HttpServletRequest,
     *      javax.servlet.http.HttpServletResponse, int)
     */
    @Override
    public void handle(String pathInContext, Request baseRequest, HttpServletRequest request, HttpServletResponse response) throws IOException, ServletException
    {
        final Response base_response = baseRequest.getResponse();
        final Handler handler = getHandler();

        if (handler == null)
            return;

        final Authenticator authenticator = _authenticator;

        if (checkSecurity(baseRequest))
        {
            //See Servlet Spec 3.1 sec 13.6.3
            if (authenticator != null)
                authenticator.prepareRequest(baseRequest);

            RoleInfo roleInfo = prepareConstraintInfo(pathInContext, baseRequest);

            // Check data constraints
            if (!checkUserDataPermissions(pathInContext, baseRequest, base_response, roleInfo))
            {
                if (!baseRequest.isHandled())
                {
                    response.sendError(HttpServletResponse.SC_FORBIDDEN);
                    baseRequest.setHandled(true);
                }
                return;
            }

            // is Auth mandatory?
            boolean isAuthMandatory =
                isAuthMandatory(baseRequest, base_response, roleInfo);

            if (isAuthMandatory && authenticator == null)
            {
                LOG.warn("No authenticator for: " + roleInfo);
                if (!baseRequest.isHandled())
                {
                    response.sendError(HttpServletResponse.SC_FORBIDDEN);
                    baseRequest.setHandled(true);
                }
                return;
            }

            // check authentication
            Object previousIdentity = null;
            try
            {
                Authentication authentication = baseRequest.getAuthentication();
                if (authentication == null || authentication == Authentication.NOT_CHECKED)
                    authentication = authenticator == null ? Authentication.UNAUTHENTICATED : authenticator.validateRequest(request, response, isAuthMandatory);

                if (authentication instanceof Authentication.Wrapped)
                {
                    request = ((Authentication.Wrapped)authentication).getHttpServletRequest();
                    response = ((Authentication.Wrapped)authentication).getHttpServletResponse();
                }

                if (authentication instanceof Authentication.ResponseSent)
                {
                    baseRequest.setHandled(true);
                }
                else if (authentication instanceof Authentication.User)
                {
                    Authentication.User userAuth = (Authentication.User)authentication;
                    baseRequest.setAuthentication(authentication);
                    if (_identityService != null)
                        previousIdentity = _identityService.associate(userAuth.getUserIdentity());

                    if (isAuthMandatory)
                    {
                        boolean authorized = checkWebResourcePermissions(pathInContext, baseRequest, base_response, roleInfo, userAuth.getUserIdentity());
                        if (!authorized)
                        {
                            response.sendError(HttpServletResponse.SC_FORBIDDEN, "!role");
                            baseRequest.setHandled(true);
                            return;
                        }
                    }

                    handler.handle(pathInContext, baseRequest, request, response);
                    if (authenticator != null)
                        authenticator.secureResponse(request, response, isAuthMandatory, userAuth);
                }
                else if (authentication instanceof Authentication.Deferred)
                {
                    DeferredAuthentication deferred = (DeferredAuthentication)authentication;
                    baseRequest.setAuthentication(authentication);

                    try
                    {
                        handler.handle(pathInContext, baseRequest, request, response);
                    }
                    finally
                    {
                        previousIdentity = deferred.getPreviousAssociation();
                    }

                    if (authenticator != null)
                    {
                        Authentication auth = baseRequest.getAuthentication();
                        if (auth instanceof Authentication.User)
                        {
                            Authentication.User userAuth = (Authentication.User)auth;
                            authenticator.secureResponse(request, response, isAuthMandatory, userAuth);
                        }
                        else
                            authenticator.secureResponse(request, response, isAuthMandatory, null);
                    }
                }
                else
                {
                    baseRequest.setAuthentication(authentication);
                    if (_identityService != null)
                        previousIdentity = _identityService.associate(null);
                    handler.handle(pathInContext, baseRequest, request, response);
                    if (authenticator != null)
                        authenticator.secureResponse(request, response, isAuthMandatory, null);
                }
            }
            catch (ServerAuthException e)
            {
                // jaspi 3.8.3 send HTTP 500 internal server error, with message
                // from AuthException
                response.sendError(HttpServletResponse.SC_INTERNAL_SERVER_ERROR, e.getMessage());
            }
            finally
            {
                if (_identityService != null)
                    _identityService.disassociate(previousIdentity);
            }
        }
        else
            handler.handle(pathInContext, baseRequest, request, response);
    }

    public static SecurityHandler getCurrentSecurityHandler()
    {
        Context context = ContextHandler.getCurrentContext();
        if (context == null)
            return null;

        return context.getContextHandler().getChildHandlerByClass(SecurityHandler.class);
    }

    public void logout(Authentication.User user)
    {
        LOG.debug("logout {}", user);
        if (user == null)
            return;

        LoginService loginService = getLoginService();
        if (loginService != null)
        {
            loginService.logout(user.getUserIdentity());
        }

        IdentityService identityService = getIdentityService();
        if (identityService != null)
        {
            // TODO recover previous from threadlocal (or similar)
            Object previous = null;
            identityService.disassociate(previous);
        }
    }

    protected abstract RoleInfo prepareConstraintInfo(String pathInContext, Request request);

    protected abstract boolean checkUserDataPermissions(String pathInContext, Request request, Response response, RoleInfo constraintInfo) throws IOException;

    protected abstract boolean isAuthMandatory(Request baseRequest, Response baseResponse, Object constraintInfo);

    protected abstract boolean checkWebResourcePermissions(String pathInContext, Request request, Response response, Object constraintInfo,
                                                           UserIdentity userIdentity) throws IOException;

    public class NotChecked implements Principal
    {
        @Override
        public String getName()
        {
            return null;
        }

        @Override
        public String toString()
        {
            return "NOT CHECKED";
        }

        public SecurityHandler getSecurityHandler()
        {
            return SecurityHandler.this;
        }
    }

    public static final Principal __NO_USER = new Principal()
    {
        @Override
        public String getName()
        {
            return null;
        }

        @Override
        public String toString()
        {
            return "No User";
        }
    };

    /**
     * Nobody user. The Nobody UserPrincipal is used to indicate a partial state
     * of authentication. A request with a Nobody UserPrincipal will be allowed
     * past all authentication constraints - but will not be considered an
     * authenticated request. It can be used by Authenticators such as
     * FormAuthenticator to allow access to logon and error pages within an
     * authenticated URI tree.
     */
    public static final Principal __NOBODY = new Principal()
    {
        @Override
        public String getName()
        {
            return "Nobody";
        }

        @Override
        public String toString()
        {
            return getName();
        }
    };
}<|MERGE_RESOLUTION|>--- conflicted
+++ resolved
@@ -79,26 +79,8 @@
 
     static
     {
-<<<<<<< HEAD
         TypeUtil.serviceStream(ServiceLoader.load(Authenticator.Factory.class))
             .forEach(__knownAuthenticatorFactories::add);
-=======
-        Iterator<Authenticator.Factory> serviceLoaderIterator = ServiceLoader.load(Authenticator.Factory.class).iterator();
-        while (true)
-        {
-            try
-            {
-                if (!serviceLoaderIterator.hasNext())
-                    break;
-                __knownAuthenticatorFactories.add(serviceLoaderIterator.next());
-            }
-            catch (ServiceConfigurationError error)
-            {
-                LOG.warn("Error while loading AuthenticatorFactory with ServiceLoader", error);
-            }
-        }
-
->>>>>>> fb909057
         __knownAuthenticatorFactories.add(new DefaultAuthenticatorFactory());
     }
 
