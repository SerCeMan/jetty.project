//
// ========================================================================
// Copyright (c) 1995-2020 Mort Bay Consulting Pty Ltd and others.
//
// This program and the accompanying materials are made available under
// the terms of the Eclipse Public License 2.0 which is available at
// https://www.eclipse.org/legal/epl-2.0
//
// This Source Code may also be made available under the following
// Secondary Licenses when the conditions for such availability set
// forth in the Eclipse Public License, v. 2.0 are satisfied:
// the Apache License v2.0 which is available at
// https://www.apache.org/licenses/LICENSE-2.0
//
// SPDX-License-Identifier: EPL-2.0 OR Apache-2.0
// ========================================================================
//

package org.eclipse.jetty.http2.server;

import java.nio.ByteBuffer;
import java.util.concurrent.atomic.AtomicBoolean;
import java.util.function.Supplier;

import org.eclipse.jetty.http.BadMessageException;
import org.eclipse.jetty.http.HttpFields;
import org.eclipse.jetty.http.HttpMethod;
import org.eclipse.jetty.http.HttpStatus;
import org.eclipse.jetty.http.HttpVersion;
import org.eclipse.jetty.http.MetaData;
import org.eclipse.jetty.http2.ErrorCode;
import org.eclipse.jetty.http2.IStream;
import org.eclipse.jetty.http2.api.Stream;
import org.eclipse.jetty.http2.frames.DataFrame;
import org.eclipse.jetty.http2.frames.HeadersFrame;
import org.eclipse.jetty.http2.frames.PushPromiseFrame;
import org.eclipse.jetty.http2.frames.ResetFrame;
import org.eclipse.jetty.io.Connection;
import org.eclipse.jetty.io.EndPoint;
import org.eclipse.jetty.server.Connector;
import org.eclipse.jetty.server.HttpTransport;
import org.eclipse.jetty.server.Request;
import org.eclipse.jetty.util.BufferUtil;
import org.eclipse.jetty.util.Callback;
import org.eclipse.jetty.util.Promise;
import org.slf4j.Logger;
import org.slf4j.LoggerFactory;

public class HttpTransportOverHTTP2 implements HttpTransport
{
    private static final Logger LOG = LoggerFactory.getLogger(HttpTransportOverHTTP2.class);

    private final AtomicBoolean commit = new AtomicBoolean();
    private final TransportCallback transportCallback = new TransportCallback();
    private final Connector connector;
    private final HTTP2ServerConnection connection;
    private IStream stream;
    private MetaData.Response metaData;

    public HttpTransportOverHTTP2(Connector connector, HTTP2ServerConnection connection)
    {
        this.connector = connector;
        this.connection = connection;
    }

    public IStream getStream()
    {
        return stream;
    }

    public void setStream(IStream stream)
    {
        if (LOG.isDebugEnabled())
            LOG.debug("{} setStream {}", this, stream.getId());
        this.stream = stream;
    }

    public void recycle()
    {
        this.stream = null;
        commit.set(false);
    }

    @Override
    public void send(MetaData.Request request, MetaData.Response response, ByteBuffer content, boolean lastContent, Callback callback)
    {
        boolean isHeadRequest = HttpMethod.HEAD.is(request.getMethod());
        boolean hasContent = BufferUtil.hasContent(content) && !isHeadRequest;
        if (response != null)
        {
            metaData = response;
            int status = response.getStatus();
            boolean interimResponse = status == HttpStatus.CONTINUE_100 || status == HttpStatus.PROCESSING_102;
            if (interimResponse)
            {
                // Must not commit interim responses.
                if (hasContent)
                {
                    callback.failed(new IllegalStateException("Interim response cannot have content"));
                }
                else
                {
                    if (transportCallback.start(callback, false))
                        sendHeadersFrame(response, false, transportCallback);
                }
            }
            else
            {
                if (commit.compareAndSet(false, true))
                {
                    if (lastContent)
                    {
                        long realContentLength = BufferUtil.length(content);
                        long contentLength = response.getContentLength();
                        if (contentLength < 0)
                        {
                            response = new MetaData.Response(
                                response.getHttpVersion(),
                                response.getStatus(),
                                response.getReason(),
                                response.getFields(),
                                realContentLength,
                                response.getTrailerSupplier()
                            );
                        }
                        else if (hasContent && contentLength != realContentLength)
                        {
                            callback.failed(new BadMessageException(HttpStatus.INTERNAL_SERVER_ERROR_500, String.format("Incorrect Content-Length %d!=%d", contentLength, realContentLength)));
                            return;
                        }
                    }

                    if (hasContent)
                    {
                        Callback commitCallback = new Callback.Nested(callback)
                        {
                            @Override
                            public void succeeded()
                            {
                                if (lastContent)
                                {
                                    HttpFields trailers = retrieveTrailers();
                                    if (trailers != null)
                                    {
                                        if (transportCallback.start(new SendTrailers(getCallback(), trailers), false))
                                            sendDataFrame(content, true, false, transportCallback);
                                    }
                                    else
                                    {
                                        if (transportCallback.start(getCallback(), false))
                                            sendDataFrame(content, true, true, transportCallback);
                                    }
                                }
                                else
                                {
                                    if (transportCallback.start(getCallback(), false))
                                        sendDataFrame(content, false, false, transportCallback);
                                }
                            }
                        };
                        if (transportCallback.start(commitCallback, true))
                            sendHeadersFrame(response, false, transportCallback);
                    }
                    else
                    {
                        if (lastContent)
                        {
                            if (isTunnel(request, response))
                            {
                                if (transportCallback.start(callback, true))
                                    sendHeadersFrame(response, false, transportCallback);
                            }
                            else
                            {
                                HttpFields trailers = retrieveTrailers();
                                if (trailers != null)
                                {
                                    if (transportCallback.start(new SendTrailers(callback, trailers), true))
                                        sendHeadersFrame(response, false, transportCallback);
                                }
                                else
                                {
                                    if (transportCallback.start(callback, true))
                                        sendHeadersFrame(response, true, transportCallback);
                                }
                            }
                        }
                        else
                        {
                            if (transportCallback.start(callback, true))
                                sendHeadersFrame(response, false, transportCallback);
                        }
                    }
                }
                else
                {
                    callback.failed(new IllegalStateException("committed"));
                }
            }
        }
        else
        {
            if (hasContent || (lastContent && !isTunnel(request, metaData)))
            {
                if (lastContent)
                {
                    HttpFields trailers = retrieveTrailers();
                    if (trailers != null)
                    {
                        SendTrailers sendTrailers = new SendTrailers(callback, trailers);
                        if (hasContent)
                        {
                            if (transportCallback.start(sendTrailers, false))
                                sendDataFrame(content, true, false, transportCallback);
                        }
                        else
                        {
                            sendTrailers.succeeded();
                        }
                    }
                    else
                    {
                        if (transportCallback.start(callback, false))
                            sendDataFrame(content, true, true, transportCallback);
                    }
                }
                else
                {
                    if (transportCallback.start(callback, false))
                        sendDataFrame(content, false, false, transportCallback);
                }
            }
            else
            {
                callback.succeeded();
            }
        }
    }

    private HttpFields retrieveTrailers()
    {
        Supplier<HttpFields> supplier = metaData.getTrailerSupplier();
        if (supplier == null)
            return null;
        HttpFields trailers = supplier.get();
        if (trailers == null)
            return null;
        return trailers.size() == 0 ? null : trailers;
    }

    private boolean isTunnel(MetaData.Request request, MetaData.Response response)
    {
        return HttpMethod.CONNECT.is(request.getMethod()) && response.getStatus() == HttpStatus.OK_200;
    }

    @Override
    public boolean isPushSupported()
    {
        return stream.getSession().isPushEnabled();
    }

    @Override
    public void push(final MetaData.Request request)
    {
        if (!stream.getSession().isPushEnabled())
        {
            if (LOG.isDebugEnabled())
                LOG.debug("HTTP/2 Push disabled for {}", request);
            return;
        }

        if (LOG.isDebugEnabled())
            LOG.debug("HTTP/2 Push {}", request);

<<<<<<< HEAD
        stream.push(new PushPromiseFrame(stream.getId(), 0, request), new Promise<>()
=======
        stream.push(new PushPromiseFrame(stream.getId(), request), new Promise<Stream>()
>>>>>>> ac97bc3b
        {
            @Override
            public void succeeded(Stream pushStream)
            {
                connection.push(connector, (IStream)pushStream, request);
            }

            @Override
            public void failed(Throwable x)
            {
                if (LOG.isDebugEnabled())
                    LOG.debug("Could not push " + request, x);
            }
        }, new Stream.Listener.Adapter()); // TODO: handle reset from the client ?
    }

    private void sendHeadersFrame(MetaData.Response info, boolean endStream, Callback callback)
    {
        if (LOG.isDebugEnabled())
        {
            LOG.debug("HTTP2 Response #{}/{}:{}{} {}{}{}",
                stream.getId(), Integer.toHexString(stream.getSession().hashCode()),
                System.lineSeparator(), HttpVersion.HTTP_2, info.getStatus(),
                System.lineSeparator(), info.getFields());
        }

        HeadersFrame frame = new HeadersFrame(stream.getId(), info, null, endStream);
        stream.headers(frame, callback);
    }

    private void sendDataFrame(ByteBuffer content, boolean lastContent, boolean endStream, Callback callback)
    {
        if (LOG.isDebugEnabled())
        {
            LOG.debug("HTTP2 Response #{}/{}: {} content bytes{}",
                stream.getId(), Integer.toHexString(stream.getSession().hashCode()),
                content.remaining(), lastContent ? " (last chunk)" : "");
        }
        DataFrame frame = new DataFrame(stream.getId(), content, endStream);
        stream.data(frame, callback);
    }

    private void sendTrailersFrame(MetaData metaData, Callback callback)
    {
        if (LOG.isDebugEnabled())
        {
            LOG.debug("HTTP2 Response #{}/{}: trailers",
                stream.getId(), Integer.toHexString(stream.getSession().hashCode()));
        }

        HeadersFrame frame = new HeadersFrame(stream.getId(), metaData, null, true);
        stream.headers(frame, callback);
    }

    public void onStreamFailure(Throwable failure)
    {
        transportCallback.failed(failure);
    }

    public boolean onStreamTimeout(Throwable failure)
    {
        return transportCallback.onIdleTimeout(failure);
    }

    /**
     * @return true if error sent, false if upgraded or aborted.
     */
    boolean prepareUpgrade()
    {
        HttpChannelOverHTTP2 channel = (HttpChannelOverHTTP2)stream.getAttachment();
        Request request = channel.getRequest();
        if (request.getHttpInput().hasContent())
            return channel.sendErrorOrAbort("Unexpected content in CONNECT request");

        Connection connection = (Connection)request.getAttribute(UPGRADE_CONNECTION_ATTRIBUTE);
        if (connection == null)
            return channel.sendErrorOrAbort("No UPGRADE_CONNECTION_ATTRIBUTE available");

        EndPoint endPoint = connection.getEndPoint();
        endPoint.upgrade(connection);
        stream.setAttachment(endPoint);

        // Only now that we have switched the attachment, we can demand DATA frames to process them.
        stream.demand(1);

        if (LOG.isDebugEnabled())
            LOG.debug("Upgrading to {}", connection);

        return false;
    }

    @Override
    public void onCompleted()
    {
        Object attachment = stream.getAttachment();
        if (attachment instanceof HttpChannelOverHTTP2)
        {
            // If the stream is not closed, it is still reading the request content.
            // Send a reset to the other end so that it stops sending data.
            if (!stream.isClosed())
            {
                if (LOG.isDebugEnabled())
                    LOG.debug("HTTP2 Response #{}: unconsumed request content, resetting stream", stream.getId());
                stream.reset(new ResetFrame(stream.getId(), ErrorCode.CANCEL_STREAM_ERROR.code), Callback.NOOP);
            }

            // Consume the existing queued data frames to
            // avoid stalling the session flow control.
            HttpChannelOverHTTP2 channel = (HttpChannelOverHTTP2)attachment;
            channel.consumeInput();
        }
    }

    @Override
    public void abort(Throwable failure)
    {
        IStream stream = this.stream;
        if (LOG.isDebugEnabled())
            LOG.debug("HTTP2 Response #{}/{} aborted", stream == null ? -1 : stream.getId(),
                stream == null ? -1 : Integer.toHexString(stream.getSession().hashCode()));
        if (stream != null)
            stream.reset(new ResetFrame(stream.getId(), ErrorCode.CANCEL_STREAM_ERROR.code), Callback.NOOP);
    }

    private class TransportCallback implements Callback
    {
        private State state = State.IDLE;
        private Callback callback;
        private Throwable failure;
        private boolean commit;

        public boolean start(Callback callback, boolean commit)
        {
            State state;
            Throwable failure;
            synchronized (this)
            {
                state = this.state;
                failure = this.failure;
                if (state == State.IDLE)
                {
                    this.state = State.WRITING;
                    this.callback = callback;
                    this.commit = commit;
                    return true;
                }
            }
            if (failure == null)
                failure = new IllegalStateException("Invalid transport state: " + state);
            callback.failed(failure);
            return false;
        }

        @Override
        public void succeeded()
        {
            boolean commit;
            Callback callback = null;
            synchronized (this)
            {
                commit = this.commit;
                if (state == State.WRITING)
                {
                    this.state = State.IDLE;
                    callback = this.callback;
                    this.callback = null;
                    this.commit = false;
                }
            }
            if (LOG.isDebugEnabled())
                LOG.debug("HTTP2 Response #{}/{} {} {}",
                    stream.getId(), Integer.toHexString(stream.getSession().hashCode()),
                    commit ? "commit" : "flush",
                    callback == null ? "failure" : "success");
            if (callback != null)
                callback.succeeded();
        }

        @Override
        public void failed(Throwable failure)
        {
            boolean commit;
            Callback callback;
            synchronized (this)
            {
                commit = this.commit;
                this.state = State.FAILED;
                callback = this.callback;
                this.callback = null;
                this.failure = failure;
            }
            if (LOG.isDebugEnabled())
                LOG.debug(String.format("HTTP2 Response #%d/%h %s %s", stream.getId(), stream.getSession(),
                    commit ? "commit" : "flush", callback == null ? "ignored" : "failed"), failure);
            if (callback != null)
                callback.failed(failure);
        }

        private boolean onIdleTimeout(Throwable failure)
        {
            boolean result;
            Callback callback = null;
            synchronized (this)
            {
                // Ignore idle timeouts if not writing,
                // as the application may be suspended.
                result = state == State.WRITING;
                if (result)
                {
                    this.state = State.TIMEOUT;
                    callback = this.callback;
                    this.callback = null;
                    this.failure = failure;
                }
            }
            if (LOG.isDebugEnabled())
                LOG.debug(String.format("HTTP2 Response #%d/%h idle timeout %s", stream.getId(), stream.getSession(), result ? "expired" : "ignored"), failure);
            if (result)
                callback.failed(failure);
            return result;
        }

        @Override
        public InvocationType getInvocationType()
        {
            Callback callback;
            synchronized (this)
            {
                callback = this.callback;
            }
            return callback != null ? callback.getInvocationType() : Callback.super.getInvocationType();
        }
    }

    private enum State
    {
        IDLE, WRITING, FAILED, TIMEOUT
    }

    private class SendTrailers extends Callback.Nested
    {
        private final HttpFields trailers;

        private SendTrailers(Callback callback, HttpFields trailers)
        {
            super(callback);
            this.trailers = trailers;
        }

        @Override
        public void succeeded()
        {
            if (transportCallback.start(getCallback(), false))
                sendTrailersFrame(new MetaData(HttpVersion.HTTP_2, trailers), transportCallback);
        }
    }
}<|MERGE_RESOLUTION|>--- conflicted
+++ resolved
@@ -272,11 +272,7 @@
         if (LOG.isDebugEnabled())
             LOG.debug("HTTP/2 Push {}", request);
 
-<<<<<<< HEAD
-        stream.push(new PushPromiseFrame(stream.getId(), 0, request), new Promise<>()
-=======
-        stream.push(new PushPromiseFrame(stream.getId(), request), new Promise<Stream>()
->>>>>>> ac97bc3b
+        stream.push(new PushPromiseFrame(stream.getId(), request), new Promise<>()
         {
             @Override
             public void succeeded(Stream pushStream)
