--- conflicted
+++ resolved
@@ -31,11 +31,7 @@
     HTTP_0_9("HTTP/0.9",9),
     HTTP_1_0("HTTP/1.0",10),
     HTTP_1_1("HTTP/1.1",11),
-<<<<<<< HEAD
-    HTTP_2("HTTP/2",20);
-=======
     HTTP_2("HTTP/2.0",20);
->>>>>>> 2b2a70a9
 
     /* ------------------------------------------------------------ */
     public final static Trie<HttpVersion> CACHE= new ArrayTrie<HttpVersion>();
