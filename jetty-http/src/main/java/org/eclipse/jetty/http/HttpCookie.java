//
// ========================================================================
// Copyright (c) 1995-2020 Mort Bay Consulting Pty Ltd and others.
//
// This program and the accompanying materials are made available under
// the terms of the Eclipse Public License 2.0 which is available at
// https://www.eclipse.org/legal/epl-2.0
//
// This Source Code may also be made available under the following
// Secondary Licenses when the conditions for such availability set
// forth in the Eclipse Public License, v. 2.0 are satisfied:
// the Apache License v2.0 which is available at
// https://www.apache.org/licenses/LICENSE-2.0
//
// SPDX-License-Identifier: EPL-2.0 OR Apache-2.0
// ========================================================================
//

package org.eclipse.jetty.http;

import java.util.List;
import java.util.Locale;
import java.util.concurrent.TimeUnit;
<<<<<<< HEAD

import org.eclipse.jetty.util.Attributes;
=======
import javax.servlet.ServletContext;

>>>>>>> 3adec35c
import org.eclipse.jetty.util.QuotedStringTokenizer;
import org.eclipse.jetty.util.StringUtil;
import org.slf4j.Logger;
import org.slf4j.LoggerFactory;

// TODO consider replacing this with java.net.HttpCookie (once it supports RFC6265)
public class HttpCookie
{
<<<<<<< HEAD
    private static final Logger LOG = LoggerFactory.getLogger(HttpCookie.class);
    
=======
    private static final Logger LOG = Log.getLogger(HttpCookie.class);

>>>>>>> 3adec35c
    private static final String __COOKIE_DELIM = "\",;\\ \t";
    private static final String __01Jan1970_COOKIE = DateGenerator.formatCookieDate(0).trim();

    /**
     * If this string is found within the comment parsed with {@link #isHttpOnlyInComment(String)} the check will return true
     **/
    public static final String HTTP_ONLY_COMMENT = "__HTTP_ONLY__";
    /**
     * These strings are used by {@link #getSameSiteFromComment(String)} to check for a SameSite specifier in the comment
     **/
    private static final String SAME_SITE_COMMENT = "__SAME_SITE_";
    public static final String SAME_SITE_NONE_COMMENT = SAME_SITE_COMMENT + "NONE__";
    public static final String SAME_SITE_LAX_COMMENT = SAME_SITE_COMMENT + "LAX__";
    public static final String SAME_SITE_STRICT_COMMENT = SAME_SITE_COMMENT + "STRICT__";

    /**
     * Name of context attribute with default SameSite cookie value
     */
    public static final String SAME_SITE_DEFAULT_ATTRIBUTE = "org.eclipse.jetty.cookie.sameSiteDefault";

    public enum SameSite
    {
        NONE("None"), STRICT("Strict"), LAX("Lax");

        private String attributeValue;

        SameSite(String attributeValue)
        {
            this.attributeValue = attributeValue;
        }

        public String getAttributeValue()
        {
            return this.attributeValue;
        }
    }

    private final String _name;
    private final String _value;
    private final String _comment;
    private final String _domain;
    private final long _maxAge;
    private final String _path;
    private final boolean _secure;
    private final int _version;
    private final boolean _httpOnly;
    private final long _expiration;
    private final SameSite _sameSite;

    public HttpCookie(String name, String value)
    {
        this(name, value, -1);
    }

    public HttpCookie(String name, String value, String domain, String path)
    {
        this(name, value, domain, path, -1, false, false);
    }

    public HttpCookie(String name, String value, long maxAge)
    {
        this(name, value, null, null, maxAge, false, false);
    }

    public HttpCookie(String name, String value, String domain, String path, long maxAge, boolean httpOnly, boolean secure)
    {
        this(name, value, domain, path, maxAge, httpOnly, secure, null, 0);
    }

    public HttpCookie(String name, String value, String domain, String path, long maxAge, boolean httpOnly, boolean secure, String comment, int version)
    {
        this(name, value, domain, path, maxAge, httpOnly, secure, comment, version, null);
    }

    public HttpCookie(String name, String value, String domain, String path, long maxAge, boolean httpOnly, boolean secure, String comment, int version, SameSite sameSite)
    {
        _name = name;
        _value = value;
        _domain = domain;
        _path = path;
        _maxAge = maxAge;
        _httpOnly = httpOnly;
        _secure = secure;
        _comment = comment;
        _version = version;
        _expiration = maxAge < 0 ? -1 : System.nanoTime() + TimeUnit.SECONDS.toNanos(maxAge);
        _sameSite = sameSite;
    }

    public HttpCookie(String setCookie)
    {
        List<java.net.HttpCookie> cookies = java.net.HttpCookie.parse(setCookie);
        if (cookies.size() != 1)
            throw new IllegalStateException();

        java.net.HttpCookie cookie = cookies.get(0);

        _name = cookie.getName();
        _value = cookie.getValue();
        _domain = cookie.getDomain();
        _path = cookie.getPath();
        _maxAge = cookie.getMaxAge();
        _httpOnly = cookie.isHttpOnly();
        _secure = cookie.getSecure();
        _comment = cookie.getComment();
        _version = cookie.getVersion();
        _expiration = _maxAge < 0 ? -1 : System.nanoTime() + TimeUnit.SECONDS.toNanos(_maxAge);
        // support for SameSite values has not yet been added to java.net.HttpCookie
        _sameSite = getSameSiteFromComment(cookie.getComment());
    }

    /**
     * @return the cookie name
     */
    public String getName()
    {
        return _name;
    }

    /**
     * @return the cookie value
     */
    public String getValue()
    {
        return _value;
    }

    /**
     * @return the cookie comment
     */
    public String getComment()
    {
        return _comment;
    }

    /**
     * @return the cookie domain
     */
    public String getDomain()
    {
        return _domain;
    }

    /**
     * @return the cookie max age in seconds
     */
    public long getMaxAge()
    {
        return _maxAge;
    }

    /**
     * @return the cookie path
     */
    public String getPath()
    {
        return _path;
    }

    /**
     * @return whether the cookie is valid for secure domains
     */
    public boolean isSecure()
    {
        return _secure;
    }

    /**
     * @return the cookie version
     */
    public int getVersion()
    {
        return _version;
    }

    /**
     * @return the cookie SameSite enum attribute
     */
    public SameSite getSameSite()
    {
        return _sameSite;
    }

    /**
     * @return whether the cookie is valid for the http protocol only
     */
    public boolean isHttpOnly()
    {
        return _httpOnly;
    }

    /**
     * @param timeNanos the time to check for cookie expiration, in nanoseconds
     * @return whether the cookie is expired by the given time
     */
    public boolean isExpired(long timeNanos)
    {
        return _expiration >= 0 && timeNanos >= _expiration;
    }

    /**
     * @return a string representation of this cookie
     */
    public String asString()
    {
        StringBuilder builder = new StringBuilder();
        builder.append(getName()).append("=").append(getValue());
        if (getDomain() != null)
            builder.append(";$Domain=").append(getDomain());
        if (getPath() != null)
            builder.append(";$Path=").append(getPath());
        return builder.toString();
    }

    private static void quoteOnlyOrAppend(StringBuilder buf, String s, boolean quote)
    {
        if (quote)
            QuotedStringTokenizer.quoteOnly(buf, s);
        else
            buf.append(s);
    }

    /**
     * Does a cookie value need to be quoted?
     *
     * @param s value string
     * @return true if quoted;
     * @throws IllegalArgumentException If there a control characters in the string
     */
    private static boolean isQuoteNeededForCookie(String s)
    {
        if (s == null || s.length() == 0)
            return true;

        if (QuotedStringTokenizer.isQuoted(s))
            return false;

        for (int i = 0; i < s.length(); i++)
        {
            char c = s.charAt(i);
            if (__COOKIE_DELIM.indexOf(c) >= 0)
                return true;

            if (c < 0x20 || c >= 0x7f)
                throw new IllegalArgumentException("Illegal character in cookie value");
        }

        return false;
    }

    public String getSetCookie(CookieCompliance compliance)
    {
        if (compliance == CookieCompliance.RFC6265)
            return getRFC6265SetCookie();
        if (compliance == CookieCompliance.RFC2965)
            return getRFC2965SetCookie();
        throw new IllegalStateException();
    }

    public String getRFC2965SetCookie()
    {
        // Check arguments
        if (_name == null || _name.length() == 0)
            throw new IllegalArgumentException("Bad cookie name");

        // Format value and params
        StringBuilder buf = new StringBuilder();

        // Name is checked for legality by servlet spec, but can also be passed directly so check again for quoting
        boolean quoteName = isQuoteNeededForCookie(_name);
        quoteOnlyOrAppend(buf, _name, quoteName);

        buf.append('=');

        // Append the value
        boolean quoteValue = isQuoteNeededForCookie(_value);
        quoteOnlyOrAppend(buf, _value, quoteValue);

        // Look for domain and path fields and check if they need to be quoted
        boolean hasDomain = _domain != null && _domain.length() > 0;
        boolean quoteDomain = hasDomain && isQuoteNeededForCookie(_domain);
        boolean hasPath = _path != null && _path.length() > 0;
        boolean quotePath = hasPath && isQuoteNeededForCookie(_path);

        // Upgrade the version if we have a comment or we need to quote value/path/domain or if they were already quoted
        int version = _version;
        if (version == 0 && (_comment != null || quoteName || quoteValue || quoteDomain || quotePath ||
            QuotedStringTokenizer.isQuoted(_name) || QuotedStringTokenizer.isQuoted(_value) ||
            QuotedStringTokenizer.isQuoted(_path) || QuotedStringTokenizer.isQuoted(_domain)))
            version = 1;

        // Append version
        if (version == 1)
            buf.append(";Version=1");
        else if (version > 1)
            buf.append(";Version=").append(version);

        // Append path
        if (hasPath)
        {
            buf.append(";Path=");
            quoteOnlyOrAppend(buf, _path, quotePath);
        }

        // Append domain
        if (hasDomain)
        {
            buf.append(";Domain=");
            quoteOnlyOrAppend(buf, _domain, quoteDomain);
        }

        // Handle max-age and/or expires
        if (_maxAge >= 0)
        {
            // Always use expires
            // This is required as some browser (M$ this means you!) don't handle max-age even with v1 cookies
            buf.append(";Expires=");
            if (_maxAge == 0)
                buf.append(__01Jan1970_COOKIE);
            else
                DateGenerator.formatCookieDate(buf, System.currentTimeMillis() + 1000L * _maxAge);

            // for v1 cookies, also send max-age
            if (version >= 1)
            {
                buf.append(";Max-Age=");
                buf.append(_maxAge);
            }
        }

        // add the other fields
        if (_secure)
            buf.append(";Secure");
        if (_httpOnly)
            buf.append(";HttpOnly");
        if (_comment != null)
        {
            buf.append(";Comment=");
            quoteOnlyOrAppend(buf, _comment, isQuoteNeededForCookie(_comment));
        }
        return buf.toString();
    }

    public String getRFC6265SetCookie()
    {
        // Check arguments
        if (_name == null || _name.length() == 0)
            throw new IllegalArgumentException("Bad cookie name");

        // Name is checked for legality by servlet spec, but can also be passed directly so check again for quoting
        // Per RFC6265, Cookie.name follows RFC2616 Section 2.2 token rules
        Syntax.requireValidRFC2616Token(_name, "RFC6265 Cookie name");
        // Ensure that Per RFC6265, Cookie.value follows syntax rules
        Syntax.requireValidRFC6265CookieValue(_value);

        // Format value and params
        StringBuilder buf = new StringBuilder();
        buf.append(_name).append('=').append(_value == null ? "" : _value);

        // Append path
        if (_path != null && _path.length() > 0)
            buf.append("; Path=").append(_path);

        // Append domain
        if (_domain != null && _domain.length() > 0)
            buf.append("; Domain=").append(_domain);

        // Handle max-age and/or expires
        if (_maxAge >= 0)
        {
            // Always use expires
            // This is required as some browser (M$ this means you!) don't handle max-age even with v1 cookies
            buf.append("; Expires=");
            if (_maxAge == 0)
                buf.append(__01Jan1970_COOKIE);
            else
                DateGenerator.formatCookieDate(buf, System.currentTimeMillis() + 1000L * _maxAge);

            buf.append("; Max-Age=");
            buf.append(_maxAge);
        }

        // add the other fields
        if (_secure)
            buf.append("; Secure");
        if (_httpOnly)
            buf.append("; HttpOnly");
        if (_sameSite != null)
        {
            buf.append("; SameSite=");
            buf.append(_sameSite.getAttributeValue());
        }

        return buf.toString();
    }

    public static boolean isHttpOnlyInComment(String comment)
    {
        return comment != null && comment.contains(HTTP_ONLY_COMMENT);
    }

    public static SameSite getSameSiteFromComment(String comment)
    {
        if (comment != null)
        {
            if (comment.contains(SAME_SITE_STRICT_COMMENT))
            {
                return SameSite.STRICT;
            }
            if (comment.contains(SAME_SITE_LAX_COMMENT))
            {
                return SameSite.LAX;
            }
            if (comment.contains(SAME_SITE_NONE_COMMENT))
            {
                return SameSite.NONE;
            }
        }

        return null;
    }

    /**
     * Get the default value for SameSite cookie attribute, if one
     * has been set for the given context.
<<<<<<< HEAD
     * 
     * @param contextAttributes the context to check for default SameSite value
=======
     *
     * @param context the context to check for default SameSite value
>>>>>>> 3adec35c
     * @return the default SameSite value or null if one does not exist
     * @throws IllegalStateException if the default value is not a permitted value
     */
    public static SameSite getSameSiteDefault(Attributes contextAttributes)
    {
        if (contextAttributes == null)
            return null;
        Object o = contextAttributes.getAttribute(SAME_SITE_DEFAULT_ATTRIBUTE);
        if (o == null)
        {
            if (LOG.isDebugEnabled())
                LOG.debug("No default value for SameSite");
            return null;
        }

        if (o instanceof SameSite)
            return (SameSite)o;

        try
        {
            SameSite samesite = Enum.valueOf(SameSite.class, o.toString().trim().toUpperCase(Locale.ENGLISH));
            contextAttributes.setAttribute(SAME_SITE_DEFAULT_ATTRIBUTE, samesite);
            return samesite;
        }
        catch (Exception e)
        {
            LOG.warn("Bad default value {} for SameSite", o);
            throw new IllegalStateException(e);
        }
    }

    public static String getCommentWithoutAttributes(String comment)
    {
        if (comment == null)
        {
            return null;
        }

        String strippedComment = comment.trim();

        strippedComment = StringUtil.strip(strippedComment, HTTP_ONLY_COMMENT);
        strippedComment = StringUtil.strip(strippedComment, SAME_SITE_NONE_COMMENT);
        strippedComment = StringUtil.strip(strippedComment, SAME_SITE_LAX_COMMENT);
        strippedComment = StringUtil.strip(strippedComment, SAME_SITE_STRICT_COMMENT);

        return strippedComment.length() == 0 ? null : strippedComment;
    }

    public static String getCommentWithAttributes(String comment, boolean httpOnly, SameSite sameSite)
    {
        if (comment == null && sameSite == null)
            return null;

        StringBuilder builder = new StringBuilder();
        if (StringUtil.isNotBlank(comment))
        {
            comment = getCommentWithoutAttributes(comment);
            if (StringUtil.isNotBlank(comment))
                builder.append(comment);
        }
        if (httpOnly)
            builder.append(HTTP_ONLY_COMMENT);

        if (sameSite != null)
        {
            switch (sameSite)
            {
                case NONE:
                    builder.append(SAME_SITE_NONE_COMMENT);
                    break;
                case STRICT:
                    builder.append(SAME_SITE_STRICT_COMMENT);
                    break;
                case LAX:
                    builder.append(SAME_SITE_LAX_COMMENT);
                    break;
                default:
                    throw new IllegalArgumentException(sameSite.toString());
            }
        }

        if (builder.length() == 0)
            return null;
        return builder.toString();
    }

    public static class SetCookieHttpField extends HttpField
    {
        final HttpCookie _cookie;

        public SetCookieHttpField(HttpCookie cookie, CookieCompliance compliance)
        {
            super(HttpHeader.SET_COOKIE, cookie.getSetCookie(compliance));
            this._cookie = cookie;
        }

        public HttpCookie getHttpCookie()
        {
            return _cookie;
        }
    }
}<|MERGE_RESOLUTION|>--- conflicted
+++ resolved
@@ -21,13 +21,7 @@
 import java.util.List;
 import java.util.Locale;
 import java.util.concurrent.TimeUnit;
-<<<<<<< HEAD
-
-import org.eclipse.jetty.util.Attributes;
-=======
-import javax.servlet.ServletContext;
-
->>>>>>> 3adec35c
+
 import org.eclipse.jetty.util.QuotedStringTokenizer;
 import org.eclipse.jetty.util.StringUtil;
 import org.slf4j.Logger;
@@ -36,13 +30,8 @@
 // TODO consider replacing this with java.net.HttpCookie (once it supports RFC6265)
 public class HttpCookie
 {
-<<<<<<< HEAD
     private static final Logger LOG = LoggerFactory.getLogger(HttpCookie.class);
     
-=======
-    private static final Logger LOG = Log.getLogger(HttpCookie.class);
-
->>>>>>> 3adec35c
     private static final String __COOKIE_DELIM = "\",;\\ \t";
     private static final String __01Jan1970_COOKIE = DateGenerator.formatCookieDate(0).trim();
 
@@ -468,13 +457,8 @@
     /**
      * Get the default value for SameSite cookie attribute, if one
      * has been set for the given context.
-<<<<<<< HEAD
      * 
      * @param contextAttributes the context to check for default SameSite value
-=======
-     *
-     * @param context the context to check for default SameSite value
->>>>>>> 3adec35c
      * @return the default SameSite value or null if one does not exist
      * @throws IllegalStateException if the default value is not a permitted value
      */
